--- conflicted
+++ resolved
@@ -605,17 +605,10 @@
         return this._refetchConnection(totalCount, observerOrCallback);
       }
       const paginatingVariables = {
-<<<<<<< HEAD
-          count: !reverseMore ? pageSize : null,
-          revCount: !reverseMore ? null : pageSize,
-          cursor: !reverseMore ? connectionData.cursor : null,
-          revCursor: !reverseMore ? null : connectionData.revCursor,
-          totalCount,
-        };
-      return this._fetchPage(paginatingVariables, callback, options);
-=======
-        count: pageSize,
-        cursor: connectionData.cursor,
+        count: !reverseMore ? pageSize : null,
+        revCount: !reverseMore ? null : pageSize,
+        cursor: !reverseMore ? connectionData.cursor : null,
+        revCursor: !reverseMore ? null : connectionData.revCursor,
         totalCount,
       };
       const fetch = this._fetchPage(
@@ -624,7 +617,6 @@
         options,
       );
       return fetch ? {dispose: fetch.unsubscribe} : null;
->>>>>>> 8875184d
     };
 
     _fetchPage(
